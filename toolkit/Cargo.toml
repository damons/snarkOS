[package]
name = "snarkos-toolkit"
version = "1.1.4"
authors = ["The Aleo Team <hello@aleo.org>"]
description = "A developer toolkit for a decentralized operating system"
homepage = "https://aleo.org"
repository = "https://github.com/AleoHQ/snarkOS"
keywords = ["aleo", "cryptography", "blockchain", "decentralized", "zero-knowledge"]
categories = ["cryptography::cryptocurrencies", "operating-systems"]
include = ["Cargo.toml", "src", "README.md", "LICENSE.md"]
license = "GPL-3.0"
edition = "2018"

[lib]
crate-type = ["cdylib", "rlib"]

[[bench]]
name = "account"
path = "benches/account.rs"
harness = false

[dependencies]
<<<<<<< HEAD
snarkos-algorithms = { path = "../algorithms", version = "^1.1.4-alpha.0", default-features = false }
snarkos-dpc = { path = "../dpc", version = "^1.1.4-alpha.0", default-features = false }
snarkos-errors = { path = "../errors", version = "^1.1.4-alpha.0", default-features = false }
snarkos-models = { path = "../models", version = "^1.1.4-alpha.0", default-features = false }
snarkos-objects = { path = "../objects", version = "^1.1.4-alpha.0", default-features = false }
snarkos-utilities = { path = "../utilities", version = "^1.1.4-alpha.0"}
=======
snarkos-dpc = { path = "../dpc", version = "1.1.4", default-features = false }
snarkos-errors = { path = "../errors", version = "1.1.4", default-features = false }
snarkos-models = { path = "../models", version = "1.1.4", default-features = false }
snarkos-objects = { path = "../objects", version = "1.1.4", default-features = false }
snarkos-utilities = { path = "../utilities", version = "1.1.4"}
>>>>>>> 3628ab7c

hex = { version = "0.4.2" }
rand = { version = "0.7", default-features = false, features = ["wasm-bindgen"] }
thiserror = { version = "1.0" }
wasm-bindgen = { version = "0.2.67" }

[dev-dependencies]
criterion = { version = "0.3.1" }
hex = { version = "0.4.2" }
rand_chacha = { version = "0.2", default-features = false }
wasm-bindgen-test = { version = "0.3.17" }<|MERGE_RESOLUTION|>--- conflicted
+++ resolved
@@ -20,20 +20,12 @@
 harness = false
 
 [dependencies]
-<<<<<<< HEAD
-snarkos-algorithms = { path = "../algorithms", version = "^1.1.4-alpha.0", default-features = false }
-snarkos-dpc = { path = "../dpc", version = "^1.1.4-alpha.0", default-features = false }
-snarkos-errors = { path = "../errors", version = "^1.1.4-alpha.0", default-features = false }
-snarkos-models = { path = "../models", version = "^1.1.4-alpha.0", default-features = false }
-snarkos-objects = { path = "../objects", version = "^1.1.4-alpha.0", default-features = false }
-snarkos-utilities = { path = "../utilities", version = "^1.1.4-alpha.0"}
-=======
+snarkos-algorithms = { path = "../algorithms", version = "1.1.4", default-features = false }
 snarkos-dpc = { path = "../dpc", version = "1.1.4", default-features = false }
 snarkos-errors = { path = "../errors", version = "1.1.4", default-features = false }
 snarkos-models = { path = "../models", version = "1.1.4", default-features = false }
 snarkos-objects = { path = "../objects", version = "1.1.4", default-features = false }
 snarkos-utilities = { path = "../utilities", version = "1.1.4"}
->>>>>>> 3628ab7c
 
 hex = { version = "0.4.2" }
 rand = { version = "0.7", default-features = false, features = ["wasm-bindgen"] }
